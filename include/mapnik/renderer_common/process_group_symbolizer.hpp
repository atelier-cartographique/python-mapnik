/*****************************************************************************
 *
 * This file is part of Mapnik (c++ mapping toolkit)
 *
 * Copyright (C) 2014 Artem Pavlenko
 *
 * This library is free software; you can redistribute it and/or
 * modify it under the terms of the GNU Lesser General Public
 * License as published by the Free Software Foundation; either
 * version 2.1 of the License, or (at your option) any later version.
 *
 * This library is distributed in the hope that it will be useful,
 * but WITHOUT ANY WARRANTY; without even the implied warranty of
 * MERCHANTABILITY or FITNESS FOR A PARTICULAR PURPOSE.  See the GNU
 * Lesser General Public License for more details.
 *
 * You should have received a copy of the GNU Lesser General Public
 * License along with this library; if not, write to the Free Software
 * Foundation, Inc., 51 Franklin St, Fifth Floor, Boston, MA  02110-1301  USA
 *
 *****************************************************************************/

#ifndef MAPNIK_RENDERER_COMMON_PROCESS_GROUP_SYMBOLIZER_HPP
#define MAPNIK_RENDERER_COMMON_PROCESS_GROUP_SYMBOLIZER_HPP

// mapnik
#include <mapnik/pixel_position.hpp>
#include <mapnik/marker_cache.hpp>
#include <mapnik/marker_helpers.hpp>
#include <mapnik/feature.hpp>
#include <mapnik/feature_factory.hpp>
#include <mapnik/renderer_common.hpp>
#include <mapnik/symbolizer.hpp>
#include <mapnik/attribute_collector.hpp>
#include <mapnik/group/group_layout_manager.hpp>
#include <mapnik/group/group_symbolizer_helper.hpp>
#include <mapnik/group/group_symbolizer_properties.hpp>
#include <mapnik/text/glyph_positions.hpp>
#include <mapnik/util/conversions.hpp>
#include <mapnik/util/variant.hpp>
#include <mapnik/label_collision_detector.hpp>
<<<<<<< HEAD
#include <mapnik/noncopyable.hpp>
#include <mapnik/svg/svg_path_adapter.hpp>
#include <mapnik/svg/svg_path_attributes.hpp>
#include <mapnik/graphics.hpp>
=======
#include <mapnik/util/noncopyable.hpp>
>>>>>>> e04b0617

// agg
#include <agg_trans_affine.h>

namespace mapnik {

class proj_transform;
struct glyph_info;
class text_symbolizer_helper;

<<<<<<< HEAD
using svg::svg_path_adapter;
using svg_attribute_type = agg::pod_bvector<svg::path_attributes>;

struct virtual_renderer_common : private mapnik::noncopyable
=======
struct virtual_renderer_common : private util::noncopyable
>>>>>>> e04b0617
{
    virtual_renderer_common(renderer_common & common) :
        width_(common.width_),
        height_(common.height_),
        scale_factor_(common.scale_factor_),
        vars_(common.vars_),
        shared_font_library_(common.shared_font_library_),
        font_library_(*shared_font_library_),
        font_manager_(common.font_manager_),
        query_extent_(common.query_extent_),
        t_(common.t_),
        detector_(std::make_shared<label_collision_detector4>(common.detector_->extent())) {}

    unsigned & width_;
    unsigned & height_;
    double & scale_factor_;
    attributes & vars_;
    // TODO: dirty hack for cairo renderer, figure out how to remove this
    std::shared_ptr<font_library> & shared_font_library_;
    font_library & font_library_;
    face_manager_freetype & font_manager_;
    box2d<double> & query_extent_;
    view_transform & t_;
    std::shared_ptr<label_collision_detector4> detector_;
};


// General:

// The approach here is to run the normal symbolizers, but in
// a 'virtual' blank environment where the changes that they
// make are recorded (the detector, the render_* calls).
//
// The recorded boxes are then used to lay out the items and
// the offsets from old to new positions can be used to perform
// the actual rendering calls.

// This should allow us to re-use as much as possible of the
// existing symbolizer layout and rendering code while still
// being able to interpose our own decisions about whether
// a collision has occured or not.

// Thunk for rendering a particular instance of a point - this
// stores all the arguments necessary to re-render this point
// symbolizer at a later time.

<<<<<<< HEAD
struct vector_marker_render_thunk
{
    svg_path_ptr src_;
    svg_attribute_type attrs_;
    agg::trans_affine tr_;
    double opacity_;
    composite_mode_e comp_op_;
    bool snap_to_pixels_;

    vector_marker_render_thunk(svg_path_ptr const& src,
                               svg_attribute_type const& attrs,
                               agg::trans_affine const& marker_trans,
                               double opacity,
                               composite_mode_e comp_op,
                               bool snap_to_pixels);

    vector_marker_render_thunk(vector_marker_render_thunk && rhs)
      : src_(std::move(rhs.src_)),
        attrs_(std::move(rhs.attrs_)),
        tr_(std::move(rhs.tr_)),
        opacity_(std::move(rhs.opacity_)),
        comp_op_(std::move(rhs.comp_op_)),
        snap_to_pixels_(std::move(rhs.snap_to_pixels_)) {}
};

struct raster_marker_render_thunk
=======
struct point_render_thunk : util::noncopyable
>>>>>>> e04b0617
{
    image_data_32 & src_;
    agg::trans_affine tr_;
    double opacity_;
    composite_mode_e comp_op_;
    bool snap_to_pixels_;

    raster_marker_render_thunk(image_data_32 & src,
                               agg::trans_affine const& marker_trans,
                               double opacity,
                               composite_mode_e comp_op,
                               bool snap_to_pixels);

    raster_marker_render_thunk(raster_marker_render_thunk && rhs)
      : src_(rhs.src_),
        tr_(std::move(rhs.tr_)),
        opacity_(std::move(rhs.opacity_)),
        comp_op_(std::move(rhs.comp_op_)),
        snap_to_pixels_(std::move(rhs.snap_to_pixels_)) {}
};

using helper_ptr = std::unique_ptr<text_symbolizer_helper>;

struct text_render_thunk : util::noncopyable
{
    // helper is stored here in order
    // to keep in scope the text rendering structures
    helper_ptr helper_;
    placements_list const& placements_;
    double opacity_;
    composite_mode_e comp_op_;
    halo_rasterizer_enum halo_rasterizer_;

    text_render_thunk(helper_ptr && helper,
                      double opacity, composite_mode_e comp_op,
                      halo_rasterizer_enum halo_rasterizer);

    text_render_thunk(text_render_thunk && rhs)
      : helper_(std::move(rhs.helper_)),
        placements_(std::move(rhs.placements_)),
        opacity_(std::move(rhs.opacity_)),
        comp_op_(std::move(rhs.comp_op_)),
        halo_rasterizer_(std::move(rhs.halo_rasterizer_)) {}

};

// Variant type for render thunks to allow us to re-render them
// via a static visitor later.

using render_thunk = util::variant<vector_marker_render_thunk,
                                   raster_marker_render_thunk,
                                   text_render_thunk>;
using render_thunk_ptr = std::unique_ptr<render_thunk>;
using render_thunk_list = std::list<render_thunk_ptr>;

// Base class for extracting the bounding boxes associated with placing
// a symbolizer at a fake, virtual point - not real geometry.
//
// The bounding boxes can be used for layout, and the thunks are
// used to re-render at locations according to the group layout.

struct render_thunk_extractor
{
    render_thunk_extractor(box2d<double> & box,
                           render_thunk_list & thunks,
                           feature_impl & feature,
                           attributes const& vars,
                           proj_transform const& prj_trans,
                           virtual_renderer_common & common,
                           box2d<double> const& clipping_extent);

    void operator()(markers_symbolizer const& sym) const;

    void operator()(text_symbolizer const& sym) const;

    void operator()(shield_symbolizer const& sym) const;

    template <typename T>
    void operator()(T const& ) const
    {
        // TODO: warning if unimplemented?
    }

private:
    void extract_text_thunk(helper_ptr && helper, text_symbolizer const& sym) const;

    box2d<double> & box_;
    render_thunk_list & thunks_;
    feature_impl & feature_;
    attributes const& vars_;
    proj_transform const& prj_trans_;
    virtual_renderer_common & common_;
    box2d<double> clipping_extent_;

    void update_box() const;
};

geometry_type *origin_point(proj_transform const& prj_trans,
                            renderer_common const& common);

template <typename F>
void render_offset_placements(placements_list const& placements,
                              pixel_position const& offset,
                              F render_text) {

    for (glyph_positions_ptr glyphs : placements)
    {
        // move the glyphs to the correct offset
        pixel_position base_point = glyphs->get_base_point();
        glyphs->set_base_point(base_point + offset);

        // update the position of any marker
        marker_info_ptr marker_info = glyphs->marker();
        pixel_position marker_pos = glyphs->marker_pos();
        if (marker_info)
        {
            glyphs->set_marker(marker_info, marker_pos + offset);
        }

        render_text(glyphs);

        // Need to put the base_point back how it was in case something else calls this again
        // (don't want to add offset twice) or calls with a different offset.
        glyphs->set_base_point(base_point);
        if (marker_info)
        {
            glyphs->set_marker(marker_info, marker_pos);
        }
    }
}

template <typename F>
void render_group_symbolizer(group_symbolizer const& sym,
                             feature_impl & feature,
                             attributes const& vars,
                             proj_transform const& prj_trans,
                             box2d<double> const& clipping_extent,
                             renderer_common & common,
                             F render_thunks)
{
    // find all column names referenced in the group rules and symbolizers
    std::set<std::string> columns;
    group_attribute_collector column_collector(columns, false);
    column_collector(sym);

    group_symbolizer_properties_ptr props = get<group_symbolizer_properties_ptr>(sym, keys::group_properties);

    // create a new context for the sub features of this group
    context_ptr sub_feature_ctx = std::make_shared<mapnik::context_type>();

    // populate new context with column names referenced in the group rules and symbolizers
    for (auto const& col_name : columns)
    {
        sub_feature_ctx->push(col_name);
    }

    // keep track of the sub features that we'll want to symbolize
    // along with the group rules that they matched
    std::vector< std::pair<group_rule_ptr, feature_ptr> > matches;

    // create a copied 'virtual' common renderer for processing sub feature symbolizers
    // create an empty detector for it, so we are sure we won't hit anything
    virtual_renderer_common virtual_renderer(common);

    // keep track of which lists of render thunks correspond to
    // entries in the group_layout_manager.
    std::vector<render_thunk_list> layout_thunks;
    size_t num_layout_thunks = 0;

    // layout manager to store and arrange bboxes of matched features
    group_layout_manager layout_manager(props->get_layout(), pixel_position(common.width_ / 2.0, common.height_ / 2.0));

    // run feature or sub feature through the group rules & symbolizers
    // for each index value in the range
    int start = get<value_integer>(sym, keys::start_column);
    int end = start + get<value_integer>(sym, keys::num_columns);
    for (int col_idx = start; col_idx < end; ++col_idx)
    {
        // create sub feature with indexed column values
        feature_ptr sub_feature = feature_factory::create(sub_feature_ctx, col_idx);

        // copy the necessary columns to sub feature
        for(auto const& col_name : columns)
        {
            if (col_name.find('%') != std::string::npos)
            {
                if (col_name.size() == 1)
                {
                    // column name is '%' by itself, so give the index as the value
                    sub_feature->put(col_name, (value_integer)col_idx);
                }
                else
                {
                    // indexed column
                    std::string col_idx_str;
                    if (mapnik::util::to_string(col_idx_str,col_idx))
                    {
                        std::string col_idx_name = col_name;
                        boost::replace_all(col_idx_name, "%", col_idx_str);
                        sub_feature->put(col_name, feature.get(col_idx_name));
                    }
                }
            }
            else
            {
                // non-indexed column
                sub_feature->put(col_name, feature.get(col_name));
            }
        }

        // add a single point geometry at pixel origin
        sub_feature->add_geometry(origin_point(prj_trans, common));

        // get the layout for this set of properties
        for (auto const& rule : props->get_rules())
        {
             if (util::apply_visitor(evaluate<Feature,value_type,attributes>(*sub_feature,common.vars_),
                                               *(rule->get_filter())).to_bool())
             {
                // add matched rule and feature to the list of things to draw
                matches.emplace_back(rule, sub_feature);

                // construct a bounding box around all symbolizers for the matched rule
                bound_box bounds;
                render_thunk_list thunks;
                render_thunk_extractor extractor(bounds, thunks, *sub_feature, common.vars_, prj_trans,
                                                 virtual_renderer, clipping_extent);

                for (auto const& sym : *rule)
                {
                    // TODO: construct layout and obtain bounding box
                    util::apply_visitor(extractor, sym);
                }

                // add the bounding box to the layout manager
                layout_manager.add_member_bound_box(bounds);
                layout_thunks.emplace_back(std::move(thunks));
                ++num_layout_thunks;
                break;
            }
        }
    }

    // create a symbolizer helper
    group_symbolizer_helper helper(sym, feature, vars, prj_trans,
                                   common.width_, common.height_,
                                   common.scale_factor_, common.t_,
                                   *common.detector_, clipping_extent);

    for (size_t i = 0; i < matches.size(); ++i)
    {
        group_rule_ptr match_rule = matches[i].first;
        feature_ptr match_feature = matches[i].second;
        value_unicode_string rpt_key_value = "";

        // get repeat key from matched group rule
        expression_ptr rpt_key_expr = match_rule->get_repeat_key();

        // if no repeat key was defined, use default from group symbolizer
        if (!rpt_key_expr)
        {
            rpt_key_expr = get<expression_ptr>(sym, keys::repeat_key);
        }

        // evalute the repeat key with the matched sub feature if we have one
        if (rpt_key_expr)
        {
            rpt_key_value = util::apply_visitor(evaluate<Feature,value_type,attributes>(*match_feature,common.vars_),
                                                *rpt_key_expr).to_unicode();
        }
        helper.add_box_element(layout_manager.offset_box_at(i), rpt_key_value);
    }

    pixel_position_list positions = helper.get();
    for (pixel_position const& pos : positions)
    {
        for (size_t layout_i = 0; layout_i < num_layout_thunks; ++layout_i)
        {
            pixel_position const& offset = layout_manager.offset_at(layout_i);
            pixel_position render_offset = pos + offset;
            render_thunks(layout_thunks[layout_i], render_offset);
        }
    }
}

} // namespace mapnik

#endif // MAPNIK_RENDERER_COMMON_PROCESS_GROUP_SYMBOLIZER_HPP<|MERGE_RESOLUTION|>--- conflicted
+++ resolved
@@ -39,14 +39,10 @@
 #include <mapnik/util/conversions.hpp>
 #include <mapnik/util/variant.hpp>
 #include <mapnik/label_collision_detector.hpp>
-<<<<<<< HEAD
-#include <mapnik/noncopyable.hpp>
+#include <mapnik/util/noncopyable.hpp>
 #include <mapnik/svg/svg_path_adapter.hpp>
 #include <mapnik/svg/svg_path_attributes.hpp>
 #include <mapnik/graphics.hpp>
-=======
-#include <mapnik/util/noncopyable.hpp>
->>>>>>> e04b0617
 
 // agg
 #include <agg_trans_affine.h>
@@ -57,14 +53,10 @@
 struct glyph_info;
 class text_symbolizer_helper;
 
-<<<<<<< HEAD
 using svg::svg_path_adapter;
 using svg_attribute_type = agg::pod_bvector<svg::path_attributes>;
 
-struct virtual_renderer_common : private mapnik::noncopyable
-=======
 struct virtual_renderer_common : private util::noncopyable
->>>>>>> e04b0617
 {
     virtual_renderer_common(renderer_common & common) :
         width_(common.width_),
@@ -111,8 +103,7 @@
 // stores all the arguments necessary to re-render this point
 // symbolizer at a later time.
 
-<<<<<<< HEAD
-struct vector_marker_render_thunk
+struct vector_marker_render_thunk  : util::noncopyable
 {
     svg_path_ptr src_;
     svg_attribute_type attrs_;
@@ -137,18 +128,15 @@
         snap_to_pixels_(std::move(rhs.snap_to_pixels_)) {}
 };
 
-struct raster_marker_render_thunk
-=======
-struct point_render_thunk : util::noncopyable
->>>>>>> e04b0617
-{
-    image_data_32 & src_;
+struct raster_marker_render_thunk  : util::noncopyable
+{
+    image_data_rgba8 & src_;
     agg::trans_affine tr_;
     double opacity_;
     composite_mode_e comp_op_;
     bool snap_to_pixels_;
 
-    raster_marker_render_thunk(image_data_32 & src,
+    raster_marker_render_thunk(image_data_rgba8 & src,
                                agg::trans_affine const& marker_trans,
                                double opacity,
                                composite_mode_e comp_op,
