/*****************************************************************************
 *
 * This file is part of Mapnik (c++ mapping toolkit)
 *
 * Copyright (C) 2012 Artem Pavlenko
 *
 * This library is free software; you can redistribute it and/or
 * modify it under the terms of the GNU Lesser General Public
 * License as published by the Free Software Foundation; either
 * version 2.1 of the License, or (at your option) any later version.
 *
 * This library is distributed in the hope that it will be useful,
 * but WITHOUT ANY WARRANTY; without even the implied warranty of
 * MERCHANTABILITY or FITNESS FOR A PARTICULAR PURPOSE.  See the GNU
 * Lesser General Public License for more details.
 *
 * You should have received a copy of the GNU Lesser General Public
 * License along with this library; if not, write to the Free Software
 * Foundation, Inc., 51 Franklin St, Fifth Floor, Boston, MA  02110-1301  USA
 *
 *****************************************************************************/


#ifndef MAPNIK_IMAGE_FILTER_HPP
#define MAPNIK_IMAGE_FILTER_HPP

//mapnik
#include <mapnik/image_filter_types.hpp>
#include <mapnik/util/hsl.hpp>

// boost
#include <boost/variant/static_visitor.hpp>
#include <boost/gil/gil_all.hpp>
#include <boost/concept_check.hpp>


// agg
#include "agg_basics.h"
#include "agg_rendering_buffer.h"
#include "agg_color_rgba.h"
#include "agg_pixfmt_rgba.h"
#include "agg_scanline_u.h"
#include "agg_blur.h"
#include "agg_gradient_lut.h"
// stl
#include <cmath>

// 8-bit YUV
//Y = ( (  66 * R + 129 * G +  25 * B + 128) >> 8) +  16
//U = ( ( -38 * R -  74 * G + 112 * B + 128) >> 8) + 128
//V = ( ( 112 * R -  94 * G -  18 * B + 128) >> 8) + 128

//bits_type x_gradient = (0.125f*c2 + 0.25f*c5 + 0.125f*c8)
//    - (0.125f*c0 + 0.25f*c3 + 0.125f*c6);
//bits_type y_gradient = (0.125f*c0 + 0.25f*c1 + 0.125f*c2)
//    - (0.125f*c6 + 0.25f*c7 + 0.125f*c8);

// c0 c1 c2
// c3 c4 c5
// c6 c7 c8

//sharpen
//  0 -1  0
// -1  5 -1
//  0 -1  0
//bits_type out_value = -c1 - c3 + 5.0*c4 - c5 - c7;

// edge detect
//  0  1  0
//  1 -4  1
//  0  1  0
//bits_type out_value = c1 + c3 - 4.0*c4 + c5 + c7;

//
//if (out_value < 0) out_value = 0;
//if (out_value > 255) out_value = 255;

// emboss
// -2 -1  0
// -1  1  1
//  0  1  2

// bits_type out_value = -2*c0 - c1 - c3 + c4 + c5 + c7 +  2*c8;

// blur
//float out_value = (0.1f*c0 + 0.1f*c1 + 0.1f*c2 +
//                   0.1f*c3 + 0.1f*c4 + 0.1f*c5 +
//                  0.1f*c6 + 0.1f*c7 + 0.1f*c8);


//float out_value  = std::sqrt(std::pow(x_gradient,2) + std::pow(y_gradient,2));
//float theta = std::atan2(x_gradient,y_gradient);
//if (out_value < 0.0) out_value = 0.0;
//if (out_value < 1.0) out_value = 1.0;




//float conv_matrix[]={1/3.0,1/3.0,1/3.0};

//float gaussian_1[]={0.00022923296f,0.0059770769f,0.060597949f,0.24173197f,0.38292751f,
//                    0.24173197f,0.060597949f,0.0059770769f,0.00022923296f};

//float gaussian_2[]={
//    0.00048869418f,0.0024031631f,0.0092463447f,
//   0.027839607f,0.065602221f,0.12099898f,0.17469721f,
//   0.19744757f,
//   0.17469721f,0.12099898f,0.065602221f,0.027839607f,
//   0.0092463447f,0.0024031631f,0.00048869418f
//};

//  kernel_1d_fixed<float,9> kernel(conv,4);

// color_converted_view<rgb8_pixel_t>(src_view);
//typedef kth_channel_view_type< 0, const rgba8_view_t>::type view_t;

//view_t red = kth_channel_view<0>(const_view(src_view));

//kernel_1d_fixed<float,3> kernel(sharpen,0);
//convolve_rows_fixed<rgba32f_pixel_t>(src_view,kernel,src_view);
// convolve_cols_fixed<rgba32f_pixel_t>(src_view,kernel,dst_view);

namespace mapnik {  namespace filter { namespace detail {

static const float blur_matrix[] = {0.1111f,0.1111f,0.1111f,0.1111f,0.1111f,0.1111f,0.1111f,0.1111f,0.1111f};
static const float emboss_matrix[] = {-2,-1,0,-1,1,1,0,1,2};
static const float sharpen_matrix[] = {0,-1,0,-1,5,-1,0,-1,0 };
static const float edge_detect_matrix[] = {0,1,0,1,-4,1,0,1,0 };

}

using boost::gil::rgba8_image_t;
using boost::gil::rgba8_view_t;

template <typename Image>
boost::gil::rgba8_view_t rgba8_view(Image & img)
{
    using boost::gil::interleaved_view;
    using boost::gil::rgba8_pixel_t;
    return interleaved_view(img.width(), img.height(),
                            reinterpret_cast<rgba8_pixel_t*>(img.raw_data()),
                            img.width() * sizeof(rgba8_pixel_t));
}

template <typename Image>
struct double_buffer
{
    boost::gil::rgba8_image_t   dst_buffer;
    boost::gil::rgba8_view_t    dst_view;
    boost::gil::rgba8_view_t    src_view;

    explicit double_buffer(Image & src)
        : dst_buffer(src.width(), src.height())
        , dst_view(view(dst_buffer))
        , src_view(rgba8_view(src)) {}

    ~double_buffer()
    {
        copy_pixels(dst_view, src_view);
    }
};

template <typename Src, typename Dst, typename Conv>
void process_channel_impl (Src const& src, Dst & dst, Conv const& k)
{
    using boost::gil::bits32f;

    bits32f out_value =
        k[0]*src[0] + k[1]*src[1] + k[2]*src[2] +
        k[3]*src[3] + k[4]*src[4] + k[5]*src[5] +
        k[6]*src[6] + k[7]*src[7] + k[8]*src[8]
        ;
    if (out_value < 0) out_value = 0;
    if (out_value > 255) out_value = 255;
    dst = out_value;
}

template <typename Src, typename Dst, typename Conv>
void process_channel (Src const& src, Dst & dst, Conv const& k)
{
    boost::ignore_unused_variable_warning(src);
    boost::ignore_unused_variable_warning(dst);
    boost::ignore_unused_variable_warning(k);
}

template <typename Src, typename Dst>
void process_channel (Src const& src, Dst & dst, mapnik::filter::blur)
{
    process_channel_impl(src,dst,mapnik::filter::detail::blur_matrix);
}

template <typename Src, typename Dst>
void process_channel (Src const& src, Dst & dst, mapnik::filter::emboss)
{
    process_channel_impl(src,dst,mapnik::filter::detail::emboss_matrix);
}

template <typename Src, typename Dst>
void process_channel (Src const& src, Dst & dst, mapnik::filter::sharpen)
{
    process_channel_impl(src,dst,mapnik::filter::detail::sharpen_matrix);
}

template <typename Src, typename Dst>
void process_channel (Src const& src, Dst & dst, mapnik::filter::edge_detect)
{
    process_channel_impl(src,dst,mapnik::filter::detail::edge_detect_matrix);
}


template <typename Src, typename Dst>
void process_channel (Src const& src, Dst & dst, mapnik::filter::sobel)
{
    using boost::gil::bits32f;

    bits32f x_gradient = (src[2] + 2*src[5] + src[8])
        - (src[0] + 2*src[3] + src[6]);

    bits32f y_gradient = (src[0] + 2*src[1] + src[2])
        - (src[6] + 2*src[7] + src[8]);

    bits32f  out_value  = std::sqrt(std::pow(x_gradient,2) + std::pow(y_gradient,2));
    //bts32f theta = std::atan2(x_gradient,y_gradient);
    if (out_value < 0) out_value = 0;
    if (out_value > 255) out_value = 255;
    dst = out_value;
}



template <typename Src, typename Dst, typename Filter>
void apply_convolution_3x3(Src const& src_view, Dst & dst_view, Filter const& filter)
{
    using boost::gil::bits32f;
    using boost::gil::point2;

    // p0 p1 p2
    // p3 p4 p5
    // p6 p7 p8

    typename Src::xy_locator src_loc = src_view.xy_at(0,0);
    typename Src::xy_locator::cached_location_t loc00 = src_loc.cache_location(-1,-1);
    typename Src::xy_locator::cached_location_t loc10 = src_loc.cache_location( 0,-1);
    typename Src::xy_locator::cached_location_t loc20 = src_loc.cache_location( 1,-1);
    typename Src::xy_locator::cached_location_t loc01 = src_loc.cache_location(-1, 0);
    typename Src::xy_locator::cached_location_t loc11 = src_loc.cache_location( 0, 0);
    typename Src::xy_locator::cached_location_t loc21 = src_loc.cache_location( 1, 0);
    typename Src::xy_locator::cached_location_t loc02 = src_loc.cache_location(-1, 1);
    typename Src::xy_locator::cached_location_t loc12 = src_loc.cache_location( 0, 1);
    typename Src::xy_locator::cached_location_t loc22 = src_loc.cache_location( 1, 1);

    typename Src::x_iterator dst_it = dst_view.row_begin(0);

    // top row
    for (int x = 0 ; x < src_view.width(); ++x)
    {
        *dst_it = src_loc[loc11];
        for (int i = 0; i < 3; ++i)
        {
            bits32f p[9];

            p[4] = src_loc[loc11][i];
            p[7] = src_loc[loc12][i];

            if (x == 0)
            {
                p[3] = p[4];
                p[6] = p[7];
            }
            else
            {
                p[3] = src_loc[loc01][i];
                p[6] = src_loc[loc02][i];
            }

            if ( x == src_view.width()-1)
            {
                p[5] = p[4];
                p[8] = p[7];
            }
            else
            {
                p[5] = src_loc[loc21][i];
                p[8] = src_loc[loc22][i];
            }


            p[0] = p[6];
            p[1] = p[7];
            p[2] = p[8];

            process_channel(p, (*dst_it)[i], filter);
        }
        ++src_loc.x();
        ++dst_it;
    }
    // carrige-return
    src_loc += point2<std::ptrdiff_t>(-src_view.width(),1);

    // 1... height-1 rows
    for (int y = 1; y<src_view.height()-1; ++y)
    {
        for (int x = 0; x < src_view.width(); ++x)
        {
            *dst_it = src_loc[loc11];
            for (int i = 0; i < 3; ++i)
            {
                bits32f p[9];

                p[1] = src_loc[loc10][i];
                p[4] = src_loc[loc11][i];
                p[7] = src_loc[loc12][i];

                if (x == 0)
                {
                    p[0] = p[1];
                    p[3] = p[4];
                    p[6] = p[7];
                }
                else
                {
                    p[0] = src_loc[loc00][i];
                    p[3] = src_loc[loc01][i];
                    p[6] = src_loc[loc02][i];
                }

                if ( x == src_view.width() - 1)
                {
                    p[2] = p[1];
                    p[5] = p[4];
                    p[8] = p[7];
                }
                else
                {
                    p[2] = src_loc[loc20][i];
                    p[5] = src_loc[loc21][i];
                    p[8] = src_loc[loc22][i];
                }
                process_channel(p, (*dst_it)[i], filter);
            }
            ++dst_it;
            ++src_loc.x();
        }
        // carrige-return
        src_loc += point2<std::ptrdiff_t>(-src_view.width(),1);
    }

    // bottom row
    //src_loc = src_view.xy_at(0,src_view.height()-1);
    for (int x = 0 ; x < src_view.width(); ++x)
    {
        *dst_it = src_loc[loc11];
        for (int i = 0; i < 3; ++i)
        {
            bits32f p[9];

            p[1] = src_loc[loc10][i];
            p[4] = src_loc[loc11][i];

            if (x == 0)
            {
                p[0] = p[1];
                p[3] = p[4];
            }
            else
            {
                p[0] = src_loc[loc00][i];
                p[3] = src_loc[loc01][i];
            }

            if ( x == src_view.width()-1)
            {
                p[2] = p[1];
                p[5] = p[4];

            }
            else
            {
                p[2] = src_loc[loc20][i];
                p[5] = src_loc[loc21][i];
            }

            p[6] = p[0];
            p[7] = p[1];
            p[8] = p[2];

            process_channel(p, (*dst_it)[i], filter);
        }
        ++src_loc.x();
        ++dst_it;
    }
}

template <typename Src, typename Filter>
void apply_filter(Src & src, Filter const& filter)
{
    double_buffer<Src> tb(src);
    apply_convolution_3x3(tb.src_view, tb.dst_view, filter);
}

template <typename Src>
void apply_filter(Src & src, agg_stack_blur const& op)
{
    agg::rendering_buffer buf(src.raw_data(),src.width(),src.height(), src.width() * 4);
    agg::pixfmt_rgba32_pre pixf(buf);
    agg::stack_blur_rgba32(pixf,op.rx,op.ry);
}

inline double channel_delta(double source, double match)
{
    if (source > match) return (source - match) / (1.0 - match);
    if (source < match) return (match - source) / match;
    return (source - match);
}

inline uint8_t apply_alpha_shift(double source, double match, double alpha)
{
    source = (((source - match) / alpha) + match) * alpha;
    return static_cast<uint8_t>(std::floor((source*255.0)+.5));
}

template <typename Src>
void apply_filter(Src & src, color_to_alpha const& op)
{
    using namespace boost::gil;
    rgba8_view_t src_view = rgba8_view(src);
    double cr = static_cast<double>(op.color.red())/255.0;
    double cg = static_cast<double>(op.color.green())/255.0;
    double cb = static_cast<double>(op.color.blue())/255.0;
    for (int y=0; y<src_view.height(); ++y)
    {
        rgba8_view_t::x_iterator src_it = src_view.row_begin(y);
        for (int x=0; x<src_view.width(); ++x)
        {
            uint8_t & r = get_color(src_it[x], red_t());
            uint8_t & g = get_color(src_it[x], green_t());
            uint8_t & b = get_color(src_it[x], blue_t());
            uint8_t & a = get_color(src_it[x], alpha_t());
            double sr = static_cast<double>(r)/255.0;
            double sg = static_cast<double>(g)/255.0;
            double sb = static_cast<double>(b)/255.0;
            double sa = static_cast<double>(a)/255.0;
            // demultiply
            if (sa <= 0.0)
            {
                r = g = b = 0;
                continue;
            }
            else
            {
                sr /= sa;
                sg /= sa;
                sb /= sa;
            }
            // get that maximum color difference
            double xa = std::max(channel_delta(sr,cr),std::max(channel_delta(sg,cg),channel_delta(sb,cb)));
            if (xa > 0)
            {
                // apply difference to each channel, returning premultiplied
                // TODO - experiment with difference in hsl color space
                r = apply_alpha_shift(sr,cr,xa);
                g = apply_alpha_shift(sg,cg,xa);
                b = apply_alpha_shift(sb,cb,xa);
                // combine new alpha with original
                xa *= sa;
                a = static_cast<uint8_t>(std::floor((xa*255.0)+.5));
                // all color values must be <= alpha
                if (r>a) r=a;
                if (g>a) g=a;
                if (b>a) b=a;
            }
            else
            {
                r = g = b = a = 0;
            }
        }
    }
}

template <typename Src>
void apply_filter(Src & src, colorize_alpha const& op)
{
    using namespace boost::gil;
    std::size_t size = op.size();
<<<<<<< HEAD
    if (size < 2) return;

    double step = 1.0/(size-1);
    double offset = 0.0;
    for ( mapnik::filter::color_stop const& stop : op)
=======
    if (op.size() == 1)
>>>>>>> a6ad3e66
    {
        // no interpolation if only one stop
        mapnik::filter::color_stop const& stop = op[0];
        mapnik::color const& c = stop.color;
        rgba8_view_t src_view = rgba8_view(src);
        for (int y=0; y<src_view.height(); ++y)
        {
            rgba8_view_t::x_iterator src_it = src_view.row_begin(y);
            for (int x=0; x<src_view.width(); ++x)
            {
                uint8_t & r = get_color(src_it[x], red_t());
                uint8_t & g = get_color(src_it[x], green_t());
                uint8_t & b = get_color(src_it[x], blue_t());
                uint8_t & a = get_color(src_it[x], alpha_t());
                if ( a > 0)
                {
                    r = (c.red() * a + 255) >> 8;
                    g = (c.green() * a + 255) >> 8;
                    b = (c.blue() * a + 255) >> 8;
                }
            }
        }
    }
    else if (size > 1)
    {
        // interpolate multiple stops
        agg::gradient_lut<agg::color_interpolator<agg::rgba8> > grad_lut;
        double step = 1.0/(size-1);
        double offset = 0.0;
        BOOST_FOREACH( mapnik::filter::color_stop const& stop, op)
        {
            mapnik::color const& c = stop.color;
            double stop_offset = stop.offset;
            if (stop_offset == 0)
            {
                stop_offset = offset;
            }
            grad_lut.add_color(stop_offset, agg::rgba(c.red()/256.0,
                                                      c.green()/256.0,
                                                      c.blue()/256.0,
                                                      c.alpha()/256.0));
            offset += step;
        }
        if (grad_lut.build_lut())
        {
            rgba8_view_t src_view = rgba8_view(src);
            for (int y=0; y<src_view.height(); ++y)
            {
                rgba8_view_t::x_iterator src_it = src_view.row_begin(y);
                for (int x=0; x<src_view.width(); ++x)
                {
                    uint8_t & r = get_color(src_it[x], red_t());
                    uint8_t & g = get_color(src_it[x], green_t());
                    uint8_t & b = get_color(src_it[x], blue_t());
                    uint8_t & a = get_color(src_it[x], alpha_t());
                    if ( a > 0)
                    {
                        agg::rgba8 c = grad_lut[a];
                        r = (c.r * a + 255) >> 8;
                        g = (c.g * a + 255) >> 8;
                        b = (c.b * a + 255) >> 8;
                        if (r>a) r=a;
                        if (g>a) g=a;
                        if (b>a) b=a;
        #if 0
                        // rainbow
                        r = 0;
                        g = 0;
                        b = 0;
                        if (a < 64)
                        {
                            g = a * 4;
                            b = 255;
                        }
                        else if (a >= 64 && a < 128)
                        {
                            g = 255;
                            b = 255 - ((a - 64) * 4);
                        }
                        else if (a >= 128 && a < 192)
                        {
                            r = (a - 128) * 4;
                            g = 255;
                        }
                        else // >= 192
                        {
                            r = 255;
                            g = 255 - ((a - 192) * 4);
                        }
                        r = (r * a + 255) >> 8;
                        g = (g * a + 255) >> 8;
                        b = (b * a + 255) >> 8;
        #endif
                    }
                }
            }
        }
    }
}

template <typename Src>
void apply_filter(Src & src, scale_hsla const& transform)
{
    using namespace boost::gil;
    bool tinting = !transform.is_identity();
    bool set_alpha = !transform.is_alpha_identity();
    // todo - filters be able to report if they
    // should be run to avoid overhead of temp buffer
    if (tinting || set_alpha)
    {
        rgba8_view_t src_view = rgba8_view(src);
        for (int y=0; y<src_view.height(); ++y)
        {
            rgba8_view_t::x_iterator src_it = src_view.row_begin(y);
            for (int x=0; x<src_view.width(); ++x)
            {
                uint8_t & r = get_color(src_it[x], red_t());
                uint8_t & g = get_color(src_it[x], green_t());
                uint8_t & b = get_color(src_it[x], blue_t());
                uint8_t & a = get_color(src_it[x], alpha_t());
                double r2 = static_cast<double>(r)/255.0;
                double g2 = static_cast<double>(g)/255.0;
                double b2 = static_cast<double>(b)/255.0;
                double a2 = static_cast<double>(a)/255.0;
                // demultiply
                if (a2 <= 0.0)
                {
                    r = g = b = 0;
                    continue;
                }
                else
                {
                    r2 /= a2;
                    g2 /= a2;
                    b2 /= a2;
                }
                if (set_alpha)
                {
                    a2 = transform.a0 + (a2 * (transform.a1 - transform.a0));
                    if (a2 <= 0)
                    {
                        r = g = b = a = 0;
                        continue;
                    }
                    else if (a2 > 1)
                    {
                        a2 = 1;
                        a = 255;
                    }
                    else
                    {
                        a = static_cast<uint8_t>(std::floor((a2 * 255.0) +.5));
                    }
                }
                if (tinting)
                {
                    double h;
                    double s;
                    double l;
                    rgb2hsl(r2,g2,b2,h,s,l);
                    double h2 = transform.h0 + (h * (transform.h1 - transform.h0));
                    double s2 = transform.s0 + (s * (transform.s1 - transform.s0));
                    double l2 = transform.l0 + (l * (transform.l1 - transform.l0));
                    if (h2 > 1) { h2 = 1; }
                    else if (h2 < 0) { h2 = 0; }
                    if (s2 > 1) { s2 = 1; }
                    else if (s2 < 0) { s2 = 0; }
                    if (l2 > 1) { l2 = 1; }
                    else if (l2 < 0) { l2 = 0; }
                    hsl2rgb(h2,s2,l2,r2,g2,b2);
                }
                // premultiply
                r2 *= a2;
                g2 *= a2;
                b2 *= a2;
                r = static_cast<uint8_t>(std::floor((r2*255.0)+.5));
                g = static_cast<uint8_t>(std::floor((g2*255.0)+.5));
                b = static_cast<uint8_t>(std::floor((b2*255.0)+.5));
                // all color values must be <= alpha
                if (r>a) r=a;
                if (g>a) g=a;
                if (b>a) b=a;
            }
        }
    }
}

template <typename Src>
void apply_filter(Src & src, gray const& /*op*/)
{
    using namespace boost::gil;

    rgba8_view_t src_view = rgba8_view(src);

    for (int y=0; y<src_view.height(); ++y)
    {
        rgba8_view_t::x_iterator src_it = src_view.row_begin(y);
        for (int x=0; x<src_view.width(); ++x)
        {
            // formula taken from boost/gil/color_convert.hpp:rgb_to_luminance
            uint8_t & r = get_color(src_it[x], red_t());
            uint8_t & g = get_color(src_it[x], green_t());
            uint8_t & b = get_color(src_it[x], blue_t());
            uint8_t   v = uint8_t((4915 * r + 9667 * g + 1802 * b + 8192) >> 14);
            r = g = b = v;
        }
    }
}

template <typename Src, typename Dst>
void x_gradient_impl(Src const& src_view, Dst const& dst_view)
{
    for (int y=0; y<src_view.height(); ++y)
    {
        typename Src::x_iterator src_it = src_view.row_begin(y);
        typename Dst::x_iterator dst_it = dst_view.row_begin(y);

        dst_it[0][0] = 128 + (src_it[0][0] - src_it[1][0]) / 2;
        dst_it[0][1] = 128 + (src_it[0][1] - src_it[1][1]) / 2;
        dst_it[0][2] = 128 + (src_it[0][2] - src_it[1][2]) / 2;

        dst_it[dst_view.width()-1][0] = 128 + (src_it[src_view.width()-2][0] - src_it[src_view.width()-1][0]) / 2;
        dst_it[dst_view.width()-1][1] = 128 + (src_it[src_view.width()-2][1] - src_it[src_view.width()-1][1]) / 2;
        dst_it[dst_view.width()-1][2] = 128 + (src_it[src_view.width()-2][2] - src_it[src_view.width()-1][2]) / 2;

        dst_it[0][3] = dst_it[src_view.width()-1][3] = 255;

        for (int x=1; x<src_view.width()-1; ++x)
        {
            dst_it[x][0] = 128 + (src_it[x-1][0] - src_it[x+1][0]) / 2;
            dst_it[x][1] = 128 + (src_it[x-1][1] - src_it[x+1][1]) / 2;
            dst_it[x][2] = 128 + (src_it[x-1][2] - src_it[x+1][2]) / 2;
            dst_it[x][3] = 255;
        }
    }
}

template <typename Src>
void apply_filter(Src & src, x_gradient const& /*op*/)
{
    double_buffer<Src> tb(src);
    x_gradient_impl(tb.src_view, tb.dst_view);
}

template <typename Src>
void apply_filter(Src & src, y_gradient const& /*op*/)
{
    double_buffer<Src> tb(src);
    x_gradient_impl(rotated90ccw_view(tb.src_view),
                    rotated90ccw_view(tb.dst_view));
}

template <typename Src>
void apply_filter(Src & src, invert const& /*op*/)
{
    using namespace boost::gil;

    rgba8_view_t src_view = rgba8_view(src);

    for (int y=0; y<src_view.height(); ++y)
    {
        rgba8_view_t::x_iterator src_it = src_view.row_begin(y);
        for (int x=0; x<src_view.width(); ++x)
        {
            // we only work with premultiplied source,
            // thus all color values must be <= alpha
            uint8_t   a = get_color(src_it[x], alpha_t());
            uint8_t & r = get_color(src_it[x], red_t());
            uint8_t & g = get_color(src_it[x], green_t());
            uint8_t & b = get_color(src_it[x], blue_t());
            r = a - r;
            g = a - g;
            b = a - b;
        }
    }
}

template <typename Src>
struct filter_visitor : boost::static_visitor<void>
{
    filter_visitor(Src & src)
    : src_(src) {}

    template <typename T>
    void operator () (T const& filter)
    {
        apply_filter(src_, filter);
    }

    Src & src_;
};

}}

#endif // MAPNIK_IMAGE_FILTER_HPP<|MERGE_RESOLUTION|>--- conflicted
+++ resolved
@@ -482,15 +482,7 @@
 {
     using namespace boost::gil;
     std::size_t size = op.size();
-<<<<<<< HEAD
-    if (size < 2) return;
-
-    double step = 1.0/(size-1);
-    double offset = 0.0;
-    for ( mapnik::filter::color_stop const& stop : op)
-=======
     if (op.size() == 1)
->>>>>>> a6ad3e66
     {
         // no interpolation if only one stop
         mapnik::filter::color_stop const& stop = op[0];
@@ -520,7 +512,7 @@
         agg::gradient_lut<agg::color_interpolator<agg::rgba8> > grad_lut;
         double step = 1.0/(size-1);
         double offset = 0.0;
-        BOOST_FOREACH( mapnik::filter::color_stop const& stop, op)
+        for ( mapnik::filter::color_stop const& stop : op)
         {
             mapnik::color const& c = stop.color;
             double stop_offset = stop.offset;
