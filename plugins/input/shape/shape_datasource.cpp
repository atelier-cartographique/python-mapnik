/*****************************************************************************
 *
 * This file is part of Mapnik (c++ mapping toolkit)
 *
 * Copyright (C) 2013 Artem Pavlenko
 *
 * This library is free software; you can redistribute it and/or
 * modify it under the terms of the GNU Lesser General Public
 * License as published by the Free Software Foundation; either
 * version 2.1 of the License, or (at your option) any later version.
 *
 * This library is distributed in the hope that it will be useful,
 * but WITHOUT ANY WARRANTY; without even the implied warranty of
 * MERCHANTABILITY or FITNESS FOR A PARTICULAR PURPOSE.  See the GNU
 * Lesser General Public License for more details.
 *
 * You should have received a copy of the GNU Lesser General Public
 * License along with this library; if not, write to the Free Software
 * Foundation, Inc., 51 Franklin St, Fifth Floor, Boston, MA  02110-1301  USA
 *
 *****************************************************************************/

#include "shape_datasource.hpp"
#include "shape_featureset.hpp"
#include "shape_index_featureset.hpp"

// boost
#include <boost/version.hpp>
#include <boost/format.hpp>
#include <boost/algorithm/string.hpp>
#include <boost/make_shared.hpp>

// mapnik
#include <mapnik/debug.hpp>
#include <mapnik/util/fs.hpp>
#include <mapnik/global.hpp>
#include <mapnik/utils.hpp>
#include <mapnik/boolean.hpp>
#include <mapnik/util/conversions.hpp>
#include <mapnik/geom_util.hpp>
#include <mapnik/timer.hpp>
#include <mapnik/value_types.hpp>

// stl
#include <fstream>
#include <stdexcept>

DATASOURCE_PLUGIN(shape_datasource)

using mapnik::String;
using mapnik::Double;
using mapnik::Integer;
using mapnik::Boolean;
using mapnik::datasource_exception;
using mapnik::filter_in_box;
using mapnik::filter_at_point;
using mapnik::attribute_descriptor;

shape_datasource::shape_datasource(const parameters &params)
    : datasource (params),
      type_(datasource::Vector),
      file_length_(0),
      indexed_(false),
      row_limit_(*params.get<mapnik::value_integer>("row_limit",0)),
      desc_(*params.get<std::string>("type"), *params.get<std::string>("encoding","utf-8"))
{
#ifdef MAPNIK_STATS
    mapnik::progress_timer __stats__(std::clog, "shape_datasource::init");
#endif
    boost::optional<std::string> file = params.get<std::string>("file");
    if (!file) throw datasource_exception("Shape Plugin: missing <file> parameter");

    boost::optional<std::string> base = params.get<std::string>("base");
    if (base)
        shape_name_ = *base + "/" + *file;
    else
        shape_name_ = *file;

    boost::algorithm::ireplace_last(shape_name_,".shp","");
<<<<<<< HEAD
#ifdef _WINDOWS
    if (!boost::filesystem::exists(mapnik::utf8_to_utf16(shape_name_) + L".shp"))
#else
    if (!boost::filesystem::exists(shape_name_ + ".shp"))
#endif
    {
        throw datasource_exception("Shape Plugin: shapefile '" + shape_name_ + ".shp' does not exist");
    }
#ifdef _WINDOWS
    if (boost::filesystem::is_directory(mapnik::utf8_to_utf16(shape_name_) + L".shp"))
#else
    if (boost::filesystem::is_directory(shape_name_ + ".shp"))
#endif
    {
        throw datasource_exception("Shape Plugin: shapefile '" + shape_name_ + ".shp' appears to be a directory not a file");
    }

#ifdef _WINDOWS
    if (!boost::filesystem::exists(mapnik::utf8_to_utf16(shape_name_) + L".dbf"))
#else
    if (!boost::filesystem::exists(shape_name_ + ".dbf"))
#endif
=======
    if (!mapnik::util::exists(shape_name_ + ".shp"))
    {
        throw datasource_exception("Shape Plugin: shapefile '" + shape_name_ + ".shp' does not exist");
    }
    if (mapnik::util::is_directory(shape_name_ + ".shp"))
    {
        throw datasource_exception("Shape Plugin: shapefile '" + shape_name_ + ".shp' appears to be a directory not a file");
    }
    if (!mapnik::util::exists(shape_name_ + ".dbf"))
>>>>>>> 5e322dbf
    {
        throw datasource_exception("Shape Plugin: shapefile '" + shape_name_ + ".dbf' does not exist");
    }

    try
    {
#ifdef MAPNIK_STATS
        mapnik::progress_timer __stats2__(std::clog, "shape_datasource::init(get_column_description)");
#endif

        boost::shared_ptr<shape_io> shape_ref = boost::make_shared<shape_io>(shape_name_);
        init(*shape_ref);
        for (int i=0;i<shape_ref->dbf().num_fields();++i)
        {
            field_descriptor const& fd=shape_ref->dbf().descriptor(i);
            std::string fld_name=fd.name_;
            switch (fd.type_)
            {
            case 'C': // character
            case 'D': // date
                desc_.add_descriptor(attribute_descriptor(fld_name, String));
                break;
            case 'L': // logical
                desc_.add_descriptor(attribute_descriptor(fld_name, Boolean));
                break;
            case 'N': // numeric
            case 'O': // double
            case 'F': // float
            {
                if (fd.dec_>0)
                {
                    desc_.add_descriptor(attribute_descriptor(fld_name,Double,false,8));
                }
                else
                {
                    desc_.add_descriptor(attribute_descriptor(fld_name,Integer,false,4));
                }
                break;
            }
            default:
                // I - long
                // G - ole
                // + - autoincrement
                // @ - timestamp
                // B - binary
                // l - long
                // M - memo
                MAPNIK_LOG_ERROR(shape) << "shape_datasource: Unknown type=" << fd.type_;
                break;
            }
        }
        // for indexed shapefiles we keep open the file descriptor for fast reads
        if (indexed_) {
            shape_ = shape_ref;
        }

    }
    catch (datasource_exception const& ex)
    {
        MAPNIK_LOG_ERROR(shape) << "Shape Plugin: error processing field attributes, " << ex.what();
        throw;
    }
    catch (const std::exception& ex)
    {
        MAPNIK_LOG_ERROR(shape) << "Shape Plugin: error processing field attributes, " << ex.what();
        throw;
    }
    catch (...) // exception: pipe_select_interrupter: Too many open files
    {
        MAPNIK_LOG_ERROR(shape) << "Shape Plugin: error processing field attributes";
        throw;
    }

}

void shape_datasource::init(shape_io& shape)
{
#ifdef MAPNIK_STATS
    mapnik::progress_timer __stats__(std::clog, "shape_datasource::init");
#endif

    //first read header from *.shp
    int file_code=shape.shp().read_xdr_integer();
    if (file_code!=9994)
    {
        //invalid file code
        throw datasource_exception("Shape Plugin: " + (boost::format("wrong file code : %d") % file_code).str());
    }

    shape.shp().skip(5*4);
    file_length_=shape.shp().read_xdr_integer();
    int version=shape.shp().read_ndr_integer();

    if (version!=1000)
    {
        //invalid version number
        throw datasource_exception("Shape Plugin: " + (boost::format("invalid version number: %d") % version).str());
    }

    shape_type_ = static_cast<shape_io::shapeType>(shape.shp().read_ndr_integer());
    if (shape_type_ == shape_io::shape_multipatch)
        throw datasource_exception("Shape Plugin: shapefile multipatch type is not supported");

    shape.shp().read_envelope(extent_);

#ifdef MAPNIK_LOG
    const double zmin = shape.shp().read_double();
    const double zmax = shape.shp().read_double();
    const double mmin = shape.shp().read_double();
    const double mmax = shape.shp().read_double();

    MAPNIK_LOG_DEBUG(shape) << "shape_datasource: Z min/max=" << zmin << "," << zmax;
    MAPNIK_LOG_DEBUG(shape) << "shape_datasource: M min/max=" << mmin << "," << mmax;
#else
    shape.shp().skip(4*8);
#endif

    // check if we have an index file around
    indexed_ = shape.has_index();
    MAPNIK_LOG_DEBUG(shape) << "shape_datasource: Extent=" << extent_;
    MAPNIK_LOG_DEBUG(shape) << "shape_datasource: File length=" << file_length_;
    MAPNIK_LOG_DEBUG(shape) << "shape_datasource: Shape type=" << shape_type_;
}

shape_datasource::~shape_datasource() {}

const char * shape_datasource::name()
{
    return "shape";
}

datasource::datasource_t shape_datasource::type() const
{
    return type_;
}

layer_descriptor shape_datasource::get_descriptor() const
{
    return desc_;
}

featureset_ptr shape_datasource::features(const query& q) const
{
#ifdef MAPNIK_STATS
    mapnik::progress_timer __stats__(std::clog, "shape_datasource::features");
#endif

    filter_in_box filter(q.get_bbox());
    if (indexed_)
    {
        shape_->shp().seek(0);
        // TODO - use boost::make_shared - #760
        return featureset_ptr
            (new shape_index_featureset<filter_in_box>(filter,
                                                       *shape_,
                                                       q.property_names(),
                                                       desc_.get_encoding(),
                                                       shape_name_,
                                                       row_limit_));
    }
    else
    {
        return boost::make_shared<shape_featureset<filter_in_box> >(filter,
                                                                    shape_name_,
                                                                    q.property_names(),
                                                                    desc_.get_encoding(),
                                                                    file_length_,
                                                                    row_limit_);
    }
}

featureset_ptr shape_datasource::features_at_point(coord2d const& pt, double tol) const
{
#ifdef MAPNIK_STATS
    mapnik::progress_timer __stats__(std::clog, "shape_datasource::features_at_point");
#endif

    filter_at_point filter(pt,tol);
    // collect all attribute names
    std::vector<attribute_descriptor> const& desc_vector = desc_.get_descriptors();
    std::vector<attribute_descriptor>::const_iterator itr = desc_vector.begin();
    std::vector<attribute_descriptor>::const_iterator end = desc_vector.end();
    std::set<std::string> names;

    while (itr != end)
    {
        names.insert(itr->get_name());
        ++itr;
    }

    if (indexed_)
    {
        shape_->shp().seek(0);
        // TODO - use boost::make_shared - #760
        return featureset_ptr
            (new shape_index_featureset<filter_at_point>(filter,
                                                         *shape_,
                                                         names,
                                                         desc_.get_encoding(),
                                                         shape_name_,
                                                         row_limit_));
    }
    else
    {
        return boost::make_shared<shape_featureset<filter_at_point> >(filter,
                                                                      shape_name_,
                                                                      names,
                                                                      desc_.get_encoding(),
                                                                      file_length_,
                                                                      row_limit_);
    }
}

box2d<double> shape_datasource::envelope() const
{
    return extent_;
}

boost::optional<mapnik::datasource::geometry_t> shape_datasource::get_geometry_type() const
{
#ifdef MAPNIK_STATS
    mapnik::progress_timer __stats__(std::clog, "shape_datasource::get_geometry_type");
#endif

    boost::optional<mapnik::datasource::geometry_t> result;
    switch (shape_type_)
    {
    case shape_io::shape_point:
    case shape_io::shape_pointm:
    case shape_io::shape_pointz:
    case shape_io::shape_multipoint:
    case shape_io::shape_multipointm:
    case shape_io::shape_multipointz:
    {
        result.reset(mapnik::datasource::Point);
        break;
    }
    case shape_io::shape_polyline:
    case shape_io::shape_polylinem:
    case shape_io::shape_polylinez:
    {
        result.reset(mapnik::datasource::LineString);
        break;
    }
    case shape_io::shape_polygon:
    case shape_io::shape_polygonm:
    case shape_io::shape_polygonz:
    {
        result.reset(mapnik::datasource::Polygon);
        break;
    }
    default:
        break;
    }
    return result;
}<|MERGE_RESOLUTION|>--- conflicted
+++ resolved
@@ -77,40 +77,16 @@
         shape_name_ = *file;
 
     boost::algorithm::ireplace_last(shape_name_,".shp","");
-<<<<<<< HEAD
-#ifdef _WINDOWS
-    if (!boost::filesystem::exists(mapnik::utf8_to_utf16(shape_name_) + L".shp"))
-#else
-    if (!boost::filesystem::exists(shape_name_ + ".shp"))
-#endif
+
+    if (!mapnik::util::exists(shape_name_ + ".shp"))
     {
         throw datasource_exception("Shape Plugin: shapefile '" + shape_name_ + ".shp' does not exist");
     }
-#ifdef _WINDOWS
-    if (boost::filesystem::is_directory(mapnik::utf8_to_utf16(shape_name_) + L".shp"))
-#else
-    if (boost::filesystem::is_directory(shape_name_ + ".shp"))
-#endif
+    if (mapnik::util::is_directory(shape_name_ + ".shp"))
     {
         throw datasource_exception("Shape Plugin: shapefile '" + shape_name_ + ".shp' appears to be a directory not a file");
     }
-
-#ifdef _WINDOWS
-    if (!boost::filesystem::exists(mapnik::utf8_to_utf16(shape_name_) + L".dbf"))
-#else
-    if (!boost::filesystem::exists(shape_name_ + ".dbf"))
-#endif
-=======
-    if (!mapnik::util::exists(shape_name_ + ".shp"))
-    {
-        throw datasource_exception("Shape Plugin: shapefile '" + shape_name_ + ".shp' does not exist");
-    }
-    if (mapnik::util::is_directory(shape_name_ + ".shp"))
-    {
-        throw datasource_exception("Shape Plugin: shapefile '" + shape_name_ + ".shp' appears to be a directory not a file");
-    }
     if (!mapnik::util::exists(shape_name_ + ".dbf"))
->>>>>>> 5e322dbf
     {
         throw datasource_exception("Shape Plugin: shapefile '" + shape_name_ + ".dbf' does not exist");
     }
