/*****************************************************************************
 *
 * This file is part of Mapnik (c++ mapping toolkit)
 *
 * Copyright (C) 2011 Artem Pavlenko
 *
 * This library is free software; you can redistribute it and/or
 * modify it under the terms of the GNU Lesser General Public
 * License as published by the Free Software Foundation; either
 * version 2.1 of the License, or (at your option) any later version.
 *
 * This library is distributed in the hope that it will be useful,
 * but WITHOUT ANY WARRANTY; without even the implied warranty of
 * MERCHANTABILITY or FITNESS FOR A PARTICULAR PURPOSE.  See the GNU
 * Lesser General Public License for more details.
 *
 * You should have received a copy of the GNU Lesser General Public
 * License along with this library; if not, write to the Free Software
 * Foundation, Inc., 51 Franklin St, Fifth Floor, Boston, MA  02110-1301  USA
 *
 *****************************************************************************/

//$Id$

// mapnik
#include <mapnik/shield_symbolizer.hpp>
#include <mapnik/image_data.hpp>
#include <mapnik/image_reader.hpp>
// boost
#include <boost/scoped_ptr.hpp>
// stl
#include <iostream>

namespace mapnik
{

shield_symbolizer::shield_symbolizer(text_placements_ptr placements)
    : text_symbolizer(placements),
      symbolizer_with_image(),
      unlock_image_(false),
<<<<<<< HEAD
      no_text_(false),
      shield_displacement_(boost::make_tuple<double,double>(0,0))
=======
      shield_displacement_(0,0)
>>>>>>> e4340c0f
{
}

shield_symbolizer::shield_symbolizer(
    expression_ptr name,
    std::string const& face_name,
    float size,
    color const& fill,
    path_expression_ptr file)
    : text_symbolizer(name, face_name, size, fill),
      symbolizer_with_image(file),
      unlock_image_(false),
      shield_displacement_(0, 0)
{
}

shield_symbolizer::shield_symbolizer(
    expression_ptr name,
    float size,
    color const& fill,
    path_expression_ptr file)
    : text_symbolizer(name, size, fill),
      symbolizer_with_image(file),
      unlock_image_(false),
      shield_displacement_(0, 0)
{
}

void shield_symbolizer::set_unlock_image(bool unlock_image)
{
    unlock_image_ = unlock_image;
}

bool shield_symbolizer::get_unlock_image() const
{
    return unlock_image_;
}

void shield_symbolizer::set_shield_displacement(double shield_dx,double shield_dy)
{
    shield_displacement_ = std::make_pair(shield_dx, shield_dy);
}
                      
position const& shield_symbolizer::get_shield_displacement() const
{
    return shield_displacement_;
}

}
<|MERGE_RESOLUTION|>--- conflicted
+++ resolved
@@ -38,12 +38,7 @@
     : text_symbolizer(placements),
       symbolizer_with_image(),
       unlock_image_(false),
-<<<<<<< HEAD
-      no_text_(false),
-      shield_displacement_(boost::make_tuple<double,double>(0,0))
-=======
       shield_displacement_(0,0)
->>>>>>> e4340c0f
 {
 }
 
