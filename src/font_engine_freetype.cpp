/*****************************************************************************
 *
 * This file is part of Mapnik (c++ mapping toolkit)
 *
 * Copyright (C) 2011 Artem Pavlenko
 *
 * This library is free software; you can redistribute it and/or
 * modify it under the terms of the GNU Lesser General Public
 * License as published by the Free Software Foundation; either
 * version 2.1 of the License, or (at your option) any later version.
 *
 * This library is distributed in the hope that it will be useful,
 * but WITHOUT ANY WARRANTY; without even the implied warranty of
 * MERCHANTABILITY or FITNESS FOR A PARTICULAR PURPOSE.  See the GNU
 * Lesser General Public License for more details.
 *
 * You should have received a copy of the GNU Lesser General Public
 * License along with this library; if not, write to the Free Software
 * Foundation, Inc., 51 Franklin St, Fifth Floor, Boston, MA  02110-1301  USA
 *
 *****************************************************************************/

// mapnik
#include <mapnik/debug.hpp>
#include <mapnik/font_engine_freetype.hpp>
#include <mapnik/pixel_position.hpp>
#include <mapnik/text/face.hpp>
#include <mapnik/util/fs.hpp>
#include <mapnik/util/file_io.hpp>
#include <mapnik/utils.hpp>
#include <mapnik/make_unique.hpp>

// boost
#include <boost/algorithm/string/predicate.hpp>
#include <boost/filesystem.hpp>
#include <boost/optional.hpp>

// stl
#include <algorithm>
#include <stdexcept>

// freetype2
extern "C"
{
#include <ft2build.h>
#include FT_FREETYPE_H
#include FT_STROKER_H
#include FT_MODULE_H
}


namespace mapnik
{

freetype_engine::freetype_engine() {}
freetype_engine::~freetype_engine() {}

bool freetype_engine::is_font_file(std::string const& file_name)
{
    // only accept files that will be matched by freetype2's `figurefiletype()`
    std::string fn = file_name;
    std::transform(fn.begin(), fn.end(), fn.begin(), ::tolower);
    return boost::algorithm::ends_with(fn,std::string(".ttf")) ||
        boost::algorithm::ends_with(fn,std::string(".otf")) ||
        boost::algorithm::ends_with(fn,std::string(".ttc")) ||
        boost::algorithm::ends_with(fn,std::string(".pfa")) ||
        boost::algorithm::ends_with(fn,std::string(".pfb")) ||
        boost::algorithm::ends_with(fn,std::string(".ttc")) ||
        boost::algorithm::ends_with(fn,std::string(".woff"))||
        // Plus OSX custom ext
        boost::algorithm::ends_with(fn,std::string(".dfont"));
}

unsigned long ft_read_cb(FT_Stream stream, unsigned long offset, unsigned char *buffer, unsigned long count)
{
    if (count <= 0) return 0;
    FILE * file = static_cast<FILE *>(stream->descriptor.pointer);
    std::fseek (file , offset , SEEK_SET);
    return std::fread ((char*)buffer, 1, count, file);
}

bool freetype_engine::register_font(std::string const& file_name)
{
#ifdef MAPNIK_THREADSAFE
    mapnik::scoped_lock lock(mutex_);
#endif
    font_library library;
    return register_font_impl(file_name, library, global_font_file_mapping_);
}

bool freetype_engine::register_font_impl(std::string const& file_name,
                                         font_library & library,
                                         freetype_engine::font_file_mapping_type & font_file_mapping)
{
    MAPNIK_LOG_DEBUG(font_engine_freetype) << "registering: " << file_name;
    mapnik::util::file file(file_name);
    if (!file.open()) return false;

    FT_Face face = 0;
    FT_Open_Args args;
    FT_StreamRec streamRec;
    memset(&args, 0, sizeof(args));
    memset(&streamRec, 0, sizeof(streamRec));
    streamRec.base = 0;
    streamRec.pos = 0;
    streamRec.size = file.size();
    streamRec.descriptor.pointer = file.get();
    streamRec.read  = ft_read_cb;
    streamRec.close = NULL;
    args.flags = FT_OPEN_STREAM;
    args.stream = &streamRec;
    int num_faces = 0;
    bool success = false;
    // some font files have multiple fonts in a file
    // the count is in the 'root' face library[0]
    // see the FT_FaceRec in freetype.h
    for ( int i = 0; face == 0 || i < num_faces; ++i )
    {
        // if face is null then this is the first face
        FT_Error error = FT_Open_Face(library.get(), &args, i, &face);
        if (error) break;
        // store num_faces locally, after FT_Done_Face it can not be accessed any more
        if (num_faces == 0)
            num_faces = face->num_faces;
        // some fonts can lack names, skip them
        // http://www.freetype.org/freetype2/docs/reference/ft2-base_interface.html#FT_FaceRec
        if (face->family_name && face->style_name)
        {
            std::string name = std::string(face->family_name) + " " + std::string(face->style_name);
            // skip fonts with leading . in the name
            if (!boost::algorithm::starts_with(name,"."))
            {
                // http://stackoverflow.com/a/24795559/2333354
                auto range = font_file_mapping.equal_range(name);
                if (range.first == range.second) // the key was previously absent; insert a pair
                {
                    font_file_mapping.emplace_hint(range.first,name,std::move(std::make_pair(i,file_name)));
                }
                else // the key was present, replace the associated value
                { /* some action with value range.first->second about to be overwritten here */
                    MAPNIK_LOG_WARN(font_engine_freetype) << "registering new " << name << " at '" << file_name << "'";
                    range.first->second = std::move(std::make_pair(i,file_name)); // replace value
                }
                success = true;
            }
        }
        else
        {
            std::ostringstream s;
            s << "Warning: unable to load font file '" << file_name << "' ";
            if (!face->family_name && !face->style_name)
                s << "which lacks both a family name and style name";
            else if (face->family_name)
                s << "which reports a family name of '" << std::string(face->family_name) << "' and lacks a style name";
            else if (face->style_name)
                s << "which reports a style name of '" << std::string(face->style_name) << "' and lacks a family name";
            MAPNIK_LOG_ERROR(font_engine_freetype) << "register_font: " << s.str();
        }
        if (face) FT_Done_Face(face);
    }
    return success;
}

bool freetype_engine::register_fonts(std::string const& dir, bool recurse)
{
#ifdef MAPNIK_THREADSAFE
    mapnik::scoped_lock lock(mutex_);
#endif
    font_library library;
    return register_fonts_impl(dir, library, global_font_file_mapping_, recurse);
}

bool freetype_engine::register_fonts_impl(std::string const& dir,
                                          font_library & library,
                                          freetype_engine::font_file_mapping_type & font_file_mapping,
                                          bool recurse)
{
    if (!mapnik::util::exists(dir))
    {
        return false;
    }
    if (!mapnik::util::is_directory(dir))
    {
        return register_font_impl(dir, library, font_file_mapping);
    }
    bool success = false;
    try
    {
        boost::filesystem::directory_iterator end_itr;
#ifdef _WINDOWS
        std::wstring wide_dir(mapnik::utf8_to_utf16(dir));
        for (boost::filesystem::directory_iterator itr(wide_dir); itr != end_itr; ++itr)
        {
    #if (BOOST_FILESYSTEM_VERSION == 3)
            std::string file_name = mapnik::utf16_to_utf8(itr->path().wstring());
    #else // v2
            std::string file_name = mapnik::utf16_to_utf8(itr->wstring());
    #endif
#else
        for (boost::filesystem::directory_iterator itr(dir); itr != end_itr; ++itr)
        {
#if (BOOST_FILESYSTEM_VERSION == 3)
            std::string file_name = itr->path().string();
#else // v2
            std::string file_name = itr->string();
#endif
#endif
            if (boost::filesystem::is_directory(*itr) && recurse)
            {
                if (register_fonts_impl(file_name, library, font_file_mapping, true))
                {
                    success = true;
                }
            }
            else
            {
#if (BOOST_FILESYSTEM_VERSION == 3)
                std::string base_name = itr->path().filename().string();
#else // v2
                std::string base_name = itr->filename();
#endif
                if (!boost::algorithm::starts_with(base_name,".") &&
                    mapnik::util::is_regular_file(file_name) &&
                    is_font_file(file_name))
                {
                    if (register_font_impl(file_name, library, font_file_mapping))
                    {
                        success = true;
                    }
                }
            }
        }
    }
    catch (std::exception const& ex)
    {
        MAPNIK_LOG_ERROR(font_engine_freetype) << "register_fonts: " << ex.what();
    }
    return success;
}


std::vector<std::string> freetype_engine::face_names ()
{
    std::vector<std::string> names;
    for (auto const& kv : global_font_file_mapping_)
    {
        names.push_back(kv.first);
    }
    return names;
}

freetype_engine::font_file_mapping_type const& freetype_engine::get_mapping()
{
    return global_font_file_mapping_;
}

freetype_engine::font_memory_cache_type & freetype_engine::get_cache()
{
    return global_memory_fonts_;
}

face_ptr freetype_engine::create_face(std::string const& family_name,
                                      font_library & library,
                                      freetype_engine::font_file_mapping_type const& font_file_mapping,
                                      freetype_engine::font_memory_cache_type const& font_cache,
                                      freetype_engine::font_file_mapping_type const& global_font_file_mapping,
                                      freetype_engine::font_memory_cache_type & global_memory_fonts)
{
    bool found_font_file = false;
    font_file_mapping_type::const_iterator itr = font_file_mapping.find(family_name);
    // look for font registered on specific map
    if (itr != font_file_mapping.end())
    {
        auto mem_font_itr = font_cache.find(itr->second.second);
        // if map has font already in memory, use it
        if (mem_font_itr != font_cache.end())
        {
            FT_Face face;
            FT_Error error = FT_New_Memory_Face(library.get(),
                                                reinterpret_cast<FT_Byte const*>(mem_font_itr->second.first.get()), // data
                                                static_cast<FT_Long>(mem_font_itr->second.second), // size
                                                itr->second.first, // face index
                                                &face);
            if (!error) return std::make_shared<font_face>(face);
        }
        // we don't add to cache here because the map and its font_cache
        // must be immutable during rendering for predictable thread safety
        found_font_file = true;
    }
    else
    {
        // otherwise search global registry
        itr = global_font_file_mapping.find(family_name);
        if (itr != global_font_file_mapping.end())
        {
            auto mem_font_itr = global_memory_fonts_.find(itr->second.second);
            // if font already in memory, use it
            if (mem_font_itr != global_memory_fonts_.end())
            {
                FT_Face face;
                FT_Error error = FT_New_Memory_Face(library.get(),
                                                    reinterpret_cast<FT_Byte const*>(mem_font_itr->second.first.get()), // data
                                                    static_cast<FT_Long>(mem_font_itr->second.second), // size
                                                    itr->second.first, // face index
                                                    &face);
                if (!error) return std::make_shared<font_face>(face);
            }
            found_font_file = true;
        }
    }
    // if we found file file but it is not yet in memory
    if (found_font_file)
    {
        mapnik::util::file file(itr->second.second);
        if (file.open())
        {
#ifdef MAPNIK_THREADSAFE
            mapnik::scoped_lock lock(mutex_);
#endif
            auto result = global_memory_fonts_.emplace(itr->second.second, std::make_pair(std::move(file.data()),file.size()));
            FT_Face face;
            FT_Error error = FT_New_Memory_Face(library.get(),
                                                reinterpret_cast<FT_Byte const*>(result.first->second.first.get()), // data
                                                static_cast<FT_Long>(result.first->second.second), // size
                                                itr->second.first, // face index
                                                &face);
            if (error)
            {
                // we can't load font, erase it.
                global_memory_fonts_.erase(result.first);
                return face_ptr();
            }
            return std::make_shared<font_face>(face);
        }
    }
    return face_ptr();
}


face_manager::face_manager(font_library & library,
                           freetype_engine::font_file_mapping_type const& font_file_mapping,
                           freetype_engine::font_memory_cache_type const& font_cache)
    : face_ptr_cache_(),
      library_(library),
      font_file_mapping_(font_file_mapping),
      font_memory_cache_(font_cache)
      {
            FT_Stroker s;
            FT_Error error = FT_Stroker_New(library_.get(), &s);
            if (!error)
            {
                stroker_ = std::make_shared<stroker>(s);
            }
      }

face_ptr face_manager::get_face(std::string const& name)
{
    auto itr = face_ptr_cache_.find(name);
    if (itr != face_ptr_cache_.end())
    {
        return itr->second;
    }
    else
    {
        face_ptr face = freetype_engine::create_face(name,
                                                     library_,
                                                     font_file_mapping_,
                                                     font_memory_cache_,
                                                     freetype_engine::get_mapping(),
                                                     freetype_engine::get_cache());
        if (face)
        {
            face_ptr_cache_.emplace(name,face);
        }
        return face;
    }
}

face_set_ptr face_manager::get_face_set(std::string const& name)
{
    face_set_ptr face_set = std::make_unique<font_face_set>();
    if (face_ptr face = get_face(name))
    {
        face_set->add(face);
    }
    return face_set;
}

face_set_ptr face_manager::get_face_set(font_set const& fset)
{
    std::vector<std::string> const& names = fset.get_face_names();
    face_set_ptr face_set = std::make_unique<font_face_set>();
<<<<<<< HEAD
    for (auto const& name : names)
=======
    for (auto const& name  : names)
>>>>>>> 898d58c4
    {
        face_ptr face = get_face(name);
        if (face)
        {
            face_set->add(face);
        }
#ifdef MAPNIK_LOG
        else
        {
            MAPNIK_LOG_DEBUG(font_engine_freetype)
                << "Failed to find face '" << name
                << "' in font set '" << fset.get_name() << "'\n";
        }
#endif
    }
    return face_set;
}

face_set_ptr face_manager::get_face_set(std::string const& name, boost::optional<font_set> fset)
{
    if (fset && fset->size() > 0)
    {
        return get_face_set(*fset);
    }
    else
    {
        return get_face_set(name);
    }
}

#ifdef MAPNIK_THREADSAFE
std::mutex freetype_engine::mutex_;
#endif
freetype_engine::font_file_mapping_type freetype_engine::global_font_file_mapping_;
freetype_engine::font_memory_cache_type freetype_engine::global_memory_fonts_;

}<|MERGE_RESOLUTION|>--- conflicted
+++ resolved
@@ -259,6 +259,48 @@
     return global_memory_fonts_;
 }
 
+bool freetype_engine::can_open(std::string const& face_name,
+                               font_library & library,
+                               font_file_mapping_type const& font_file_mapping,
+                               font_file_mapping_type const& global_font_file_mapping)
+{
+    bool found_font_file = false;
+    font_file_mapping_type::const_iterator itr = font_file_mapping.find(face_name);
+    if (itr != font_file_mapping.end())
+    {
+        found_font_file = true;
+    }
+    else
+    {
+        itr = global_font_file_mapping.find(face_name);
+        if (itr != global_font_file_mapping.end())
+        {
+            found_font_file = true;
+        }
+    }
+    if (!found_font_file) return false;
+    mapnik::util::file file(itr->second.second);
+    if (!file.open()) return false;
+    FT_Face face = 0;
+    FT_Open_Args args;
+    FT_StreamRec streamRec;
+    memset(&args, 0, sizeof(args));
+    memset(&streamRec, 0, sizeof(streamRec));
+    streamRec.base = 0;
+    streamRec.pos = 0;
+    streamRec.size = file.size();
+    streamRec.descriptor.pointer = file.get();
+    streamRec.read  = ft_read_cb;
+    streamRec.close = NULL;
+    args.flags = FT_OPEN_STREAM;
+    args.stream = &streamRec;
+    // -1 is used to quickly check if the font file appears valid without iterating each face
+    FT_Error error = FT_Open_Face(library.get(), &args, -1, &face);
+    if (face) FT_Done_Face(face);
+    if (error) return false;
+    return true;
+}
+
 face_ptr freetype_engine::create_face(std::string const& family_name,
                                       font_library & library,
                                       freetype_engine::font_file_mapping_type const& font_file_mapping,
@@ -390,11 +432,7 @@
 {
     std::vector<std::string> const& names = fset.get_face_names();
     face_set_ptr face_set = std::make_unique<font_face_set>();
-<<<<<<< HEAD
     for (auto const& name : names)
-=======
-    for (auto const& name  : names)
->>>>>>> 898d58c4
     {
         face_ptr face = get_face(name);
         if (face)
